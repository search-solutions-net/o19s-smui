package controllers

import java.io.{OutputStream, PipedInputStream, PipedOutputStream}

import akka.stream.scaladsl.{Source, StreamConverters}
import akka.util.ByteString
import javax.inject.Inject
import play.api.Logging
import play.api.mvc._
import play.api.libs.json._
import play.api.libs.json.Reads._
import java.nio.file.Paths
import java.time.format.DateTimeFormatter
import java.time.LocalDateTime

import scala.concurrent.{ExecutionContext, Future}
import controllers.auth.AuthActionFactory
import models.FeatureToggleModel.FeatureToggleService
import models._
import models.config.SmuiVersion
import models.input.{InputTagId, InputValidator, ListItem, SearchInputId, SearchInputWithRules}
import models.querqy.QuerqyRulesTxtGenerator
import models.spellings.{CanonicalSpellingId, CanonicalSpellingValidator, CanonicalSpellingWithAlternatives}
import services.{RulesTxtDeploymentService, RulesTxtImportService}


// TODO Make ApiController pure REST- / JSON-Controller to ensure all implicit Framework responses (e.g. 400, 500) conformity
class ApiController @Inject()(authActionFactory: AuthActionFactory,
                              featureToggleService: FeatureToggleService,
                              searchManagementRepository: SearchManagementRepository,
                              querqyRulesTxtGenerator: QuerqyRulesTxtGenerator,
                              cc: MessagesControllerComponents,
                              rulesTxtDeploymentService: RulesTxtDeploymentService,
                              rulesTxtImportService: RulesTxtImportService)(implicit executionContext: ExecutionContext)
  extends MessagesAbstractController(cc) with Logging {

  val API_RESULT_OK = "OK"
  val API_RESULT_FAIL = "KO"

  case class ApiResult(result: String, message: String, returnId: Option[Id])

  implicit val apiResultWrites = Json.writes[ApiResult]

  def getFeatureToggles = authActionFactory.getAuthenticatedAction(Action) {
    Ok(Json.toJson(featureToggleService.getJsFrontendToggleList))
  }

  def listAllSolrIndeces = authActionFactory.getAuthenticatedAction(Action) {
    Ok(Json.toJson(searchManagementRepository.listAllSolrIndexes))
  }

  def addNewSolrIndex = authActionFactory.getAuthenticatedAction(Action) { request: Request[AnyContent] =>
    val body: AnyContent = request.body
    val jsonBody: Option[JsValue] = body.asJson

    // Expecting json body
    jsonBody.map { json =>
      val searchIndexName = (json \ "name").as[String]
      val searchIndexDescription = (json \ "description").as[String]
      val solrIndexId = searchManagementRepository.addNewSolrIndex(
        SolrIndex(name = searchIndexName, description = searchIndexDescription)
      )

      Ok(Json.toJson(ApiResult(API_RESULT_OK, "Adding Search Input '" + searchIndexName + "' successful.", Some(solrIndexId))))
    }.getOrElse {
      BadRequest(Json.toJson(ApiResult(API_RESULT_FAIL, "Adding new Search Input failed. Unexpected body data.", None)))
    }
  }

  def getSolrIndex(solrIndexId: String) = authActionFactory.getAuthenticatedAction(Action).async {
    Future {
      Ok(Json.toJson(searchManagementRepository.getSolrIndex(SolrIndexId(solrIndexId))))
    }
  }

  def deleteSolrIndex(solrIndexId: String) = authActionFactory.getAuthenticatedAction(Action).async {
    Future {
      searchManagementRepository.deleteSolrIndex(solrIndexId)
      Ok(Json.toJson(ApiResult(API_RESULT_OK, "Deleting Solr Index successful", None)))
    }
  }

  def downloadAllRulesTxtFiles = authActionFactory.getAuthenticatedAction(Action) { req =>
    Ok.chunked(
      createStreamResultInBackground(
        rulesTxtDeploymentService.writeAllRulesTxtFilesAsZipFileToStream)).as("application/zip")
  }

  private def createStreamResultInBackground(createStream: OutputStream => Unit): Source[ByteString, _] = {
    val in = new PipedInputStream()
    val out = new PipedOutputStream(in)
    new Thread(() => createStream(out)).start()
    StreamConverters.fromInputStream(() => in)
  }

  // TODO check, if method is still in use or got substituted by listAll()?
  def listAllSearchInputs(solrIndexId: String) = authActionFactory.getAuthenticatedAction(Action) {
    // TODO add error handling (database connection, other exceptions)
    Ok(Json.toJson(searchManagementRepository.listAllSearchInputsInclDirectedSynonyms(SolrIndexId(solrIndexId))))
  }

  def listAllInputTags(): Action[AnyContent] = authActionFactory.getAuthenticatedAction(Action) {
    Ok(Json.toJson(searchManagementRepository.listAllInputTags()))
  }

  def getDetailedSearchInput(searchInputId: String) = authActionFactory.getAuthenticatedAction(Action) {
    // TODO add error handling (database connection, other exceptions)
    Ok(Json.toJson(searchManagementRepository.getDetailedSearchInput(SearchInputId(searchInputId))))
  }

  def addNewSearchInput(solrIndexId: String) = authActionFactory.getAuthenticatedAction(Action).async { request: Request[AnyContent] =>
    Future {
      val body: AnyContent = request.body
      val jsonBody: Option[JsValue] = body.asJson

      // Expecting json body
      jsonBody.map { json =>
        val searchInputTerm = (json \ "term").as[String]
        val tags = (json \ "tags").as[Seq[String]].map(InputTagId(_))

        InputValidator.validateInputTerm(searchInputTerm) match {
          case Nil => {
            val searchInputId = searchManagementRepository.addNewSearchInput(SolrIndexId(solrIndexId), searchInputTerm, tags)
            Ok(Json.toJson(ApiResult(API_RESULT_OK, "Adding Search Input '" + searchInputTerm + "' successful.", Some(searchInputId))))
          }
          case errors => {
            val msgs = s"Failed to add new input ${searchInputTerm}: " + errors.mkString("\n")
            logger.error(msgs)
            BadRequest(Json.toJson(ApiResult(API_RESULT_FAIL, msgs, None)))
          }
        }
      }.getOrElse {
        BadRequest(Json.toJson(ApiResult(API_RESULT_FAIL, "Adding new Search Input failed. Unexpected body data.", None)))
      }
    }
  }

  def updateSearchInput(searchInputId: String) = authActionFactory.getAuthenticatedAction(Action) { request: Request[AnyContent] =>
    val body: AnyContent = request.body
    val jsonBody: Option[JsValue] = body.asJson

    // Expecting json body
    jsonBody.map { json =>
      val searchInput = json.as[SearchInputWithRules]

      InputValidator.validateInputTerm(searchInput.term) match {
        case Nil => {
          // proceed updating input with rules
          querqyRulesTxtGenerator.validateSearchInputToErrMsg(searchInput) match {
            case Some(strErrMsg: String) =>
              logger.error("updateSearchInput failed on validation of searchInput with id " + searchInputId + " - validation returned the following error output: <<<" + strErrMsg + ">>>")
              BadRequest(Json.toJson(ApiResult(API_RESULT_FAIL, strErrMsg, None)))
            case None => {
              // TODO handle potential conflict between searchInputId and JSON-passed searchInput.id
              searchManagementRepository.updateSearchInput(searchInput)
              // TODO consider Update returning the updated SearchInput(...) instead of an ApiResult(...)
              Ok(Json.toJson(ApiResult(API_RESULT_OK, "Updating Search Input successful.", Some(SearchInputId(searchInputId)))))
            }
          }
        }
        case errors => {
          val msgs = s"Failed to update input with new term ${searchInput.term}: " + errors.mkString("\n")
          logger.error(msgs)
          BadRequest(Json.toJson(ApiResult(API_RESULT_FAIL, msgs, None)))
        }
      }

    }.getOrElse {
      BadRequest(Json.toJson(ApiResult(API_RESULT_FAIL, "Adding new Search Input failed. Unexpected body data.", None)))
    }
  }

  def deleteSearchInput(searchInputId: String) = authActionFactory.getAuthenticatedAction(Action).async {
    Future {
      searchManagementRepository.deleteSearchInput(searchInputId)
      Ok(Json.toJson(ApiResult(API_RESULT_OK, "Deleting Search Input successful", None)))
    }
  }

  def listAll(solrIndexId: String) = authActionFactory.getAuthenticatedAction(Action) {
    val searchInputs = searchManagementRepository.listAllSearchInputsInclDirectedSynonyms(SolrIndexId(solrIndexId))
    val spellings = searchManagementRepository.listAllSpellingsWithAlternatives(SolrIndexId(solrIndexId))
    Ok(Json.toJson(ListItem.create(searchInputs, spellings)))
  }

  def addNewSpelling(solrIndexId: String) = authActionFactory.getAuthenticatedAction(Action).async { request: Request[AnyContent] =>
    Future {
      val body: AnyContent = request.body
      val jsonBody: Option[JsValue] = body.asJson

      val optTerm = jsonBody.flatMap(json => (json \"term").asOpt[String])
      optTerm.map { term =>
        CanonicalSpellingValidator.validateNoEmptySpelling(term) match {
          case None => {
            val canonicalSpelling = searchManagementRepository.addNewCanonicalSpelling(SolrIndexId(solrIndexId), term)
            Ok(Json.toJson(ApiResult(API_RESULT_OK, "Adding new canonical spelling '" + term + "' successful.", Some(canonicalSpelling.id))))
          }
          case Some(error) => {
            BadRequest(Json.toJson(ApiResult(API_RESULT_FAIL, error, None)))
          }
        }
      }.getOrElse {
        BadRequest(Json.toJson(ApiResult(API_RESULT_FAIL, "Adding new canonical spelling failed. Unexpected body data.", None)))
      }
    }
  }

  def getDetailedSpelling(canonicalSpellingId: String) = authActionFactory.getAuthenticatedAction(Action).async {
    Future {
      val spellingWithAlternatives = searchManagementRepository.getDetailedSpelling(canonicalSpellingId)
      Ok(Json.toJson(spellingWithAlternatives))
    }
  }

  def updateSpelling(solrIndexId: String, canonicalSpellingId: String) = authActionFactory.getAuthenticatedAction(Action) { request: Request[AnyContent] =>
    val body: AnyContent = request.body
    val jsonBody: Option[JsValue] = body.asJson

    // Expecting json body
    jsonBody.map { json =>
      val spellingWithAlternatives = json.as[CanonicalSpellingWithAlternatives]

      val otherSpellings = searchManagementRepository.listAllSpellingsWithAlternatives(SolrIndexId(solrIndexId)).filter(_.id != spellingWithAlternatives.id)
      CanonicalSpellingValidator.validateCanonicalSpellingsAndAlternatives(spellingWithAlternatives, otherSpellings) match {
        case Nil =>
          searchManagementRepository.updateSpelling(spellingWithAlternatives)
          Ok(Json.toJson(ApiResult(API_RESULT_OK, "Updating canonical spelling successful.", Some(CanonicalSpellingId(canonicalSpellingId)))))
        case errors =>
          val msgs = s"Failed to update spelling ${spellingWithAlternatives.term}: " + errors.mkString("\n")
          logger.error(msgs)
          BadRequest(Json.toJson(ApiResult(API_RESULT_FAIL, msgs, None)))
      }
    }.getOrElse {
      BadRequest(Json.toJson(ApiResult(API_RESULT_FAIL, "Updating canonical spelling failed. Unexpected body data.", None)))
    }
  }

  def deleteSpelling(canonicalSpellingId: String) = authActionFactory.getAuthenticatedAction(Action).async {
    Future {
      searchManagementRepository.deleteSpelling(canonicalSpellingId)
      Ok(Json.toJson(ApiResult(API_RESULT_OK, "Deleting canonical spelling with alternatives successful.", None)))
    }
  }

  /**
   * Performs an update of the rules.txt (or separate rules.txt files) to the configured Solr instance
   * while using the smui2solr.sh or a custom script.
   *
   * @param solrIndexId  Id of the Solr Index in the database
   * @param targetSystem "PRELIVE" vs. "LIVE" ... for reference @see evolutions/default/1.sql
   * @return Ok or BadRequest, if something failed.
   */
  def updateRulesTxtForSolrIndexAndTargetPlatform(solrIndexId: String, targetSystem: String): Action[AnyContent] = authActionFactory.getAuthenticatedAction(Action) {
    logger.debug("In ApiController :: updateRulesTxtForSolrIndexAndTargetPlatform")

    // generate rules.txt(s)
    val rulesFiles = rulesTxtDeploymentService.generateRulesTxtContentWithFilenames(SolrIndexId(solrIndexId), targetSystem)

    // validate every generated rules.txt
    rulesTxtDeploymentService.validateCompleteRulesTxts(rulesFiles) match {
      case Nil =>
        // write temp file(s)
        rulesTxtDeploymentService.writeRulesTxtTempFiles(rulesFiles)

        // execute deployment script
        val result = rulesTxtDeploymentService.executeDeploymentScript(rulesFiles, targetSystem)
        if (result.success) {
          searchManagementRepository.addNewDeploymentLogOk(solrIndexId, targetSystem)
          Ok(
            Json.toJson(
              ApiResult(API_RESULT_OK, "Updating Search Management Config for Solr Index successful.", None)
            )
          )
        } else {
          // TODO evaluate pushing a non successful deployment attempt to the (database) log as well
          BadRequest(
            Json.toJson(
              ApiResult(API_RESULT_FAIL, s"Updating Solr Index failed.\nScript output:\n${result.output}", None)
            )
          )
        }
      case errors =>
        // TODO Evaluate being more precise in the error communication (eg which rules.txt failed?, where? / which line?, why?, etc.)
        BadRequest(
          Json.toJson(
            ApiResult(API_RESULT_FAIL, s"Updating Solr Index failed. Validation errors in rules.txt:\n${errors.mkString("\n")}", None)
          )
        )
    }
  }

  def listAllSuggestedSolrFields(solrIndexId: String): Action[AnyContent] = authActionFactory.getAuthenticatedAction(Action).async {
    Future {
      // TODO add error handling (database connection, other exceptions)
      Ok(Json.toJson(searchManagementRepository.listAllSuggestedSolrFields(solrIndexId)))
    }
  }

  def addNewSuggestedSolrField(solrIndexId: String) = authActionFactory.getAuthenticatedAction(Action).async { request: Request[AnyContent] =>
    Future {
      val body: AnyContent = request.body
      val jsonBody: Option[JsValue] = body.asJson

      // Expecting json body
      jsonBody.map { json =>
        val searchSuggestedSolrFieldName = (json \ "name").as[String]
        val field = searchManagementRepository.addNewSuggestedSolrField(
          SolrIndexId(solrIndexId), searchSuggestedSolrFieldName
        )

        Ok(Json.toJson(ApiResult(API_RESULT_OK, "Adding Suggested Field Name '" + searchSuggestedSolrFieldName + "' successful.", Some(field.id))))
      }.getOrElse {
        BadRequest(Json.toJson(ApiResult(API_RESULT_FAIL, "Adding new Suggested Field Name failed. Unexpected body data.", None)))
      }
    }
  }

<<<<<<< HEAD
  def getUser(userId: String): Action[AnyContent] = authActionFactory.getAuthenticatedAction(Action) {
    Ok(Json.toJson(searchManagementRepository.getUser(userId)))
  }

  def addUser(): Action[AnyContent] = authActionFactory.getAuthenticatedAction(Action) { request: Request[AnyContent] =>
    val body: AnyContent = request.body
    val jsonBody: Option[JsValue] = body.asJson
    // Expecting json body
    jsonBody.map { json =>
      val username = (json \ "username").as[String]
      val email = (json \ "email").as[String]
      val password = (json \ "password").as[String]
      val admin =  (json \ "admin").as[Boolean]
      val user = searchManagementRepository.addUser(
        User.create(username = username, email = email, password = password, admin = admin)
      )
      Ok(Json.toJson(ApiResult(API_RESULT_OK, "Adding user '" + username + "' successful.", Some(user.id))))
    }.getOrElse {
      BadRequest(Json.toJson(ApiResult(API_RESULT_FAIL, "Adding new user failed. Unexpected body data.", None)))
    }
  }

  def updateUser(userId: String): Action[AnyContent] = authActionFactory.getAuthenticatedAction(Action) { request: Request[AnyContent] =>
    val body: AnyContent = request.body
    val jsonBody: Option[JsValue] = body.asJson

    // Expecting json body
    jsonBody.map { json =>
      val user = json.as[User]
      if (searchManagementRepository.updateUser(user) > 0) {
        Ok(Json.toJson(ApiResult(API_RESULT_OK, "Updating user successful.", Some(UserId(userId)))))
      } else {
        BadRequest(Json.toJson(ApiResult(API_RESULT_FAIL, "Updating user failed. User not found.", None)))
      }
    }.getOrElse {
      BadRequest(Json.toJson(ApiResult(API_RESULT_FAIL, "Updating user failed. Unexpected body data.", None)))
    }
  }

  def deleteUser(userId: String): Action[AnyContent] = authActionFactory.getAuthenticatedAction(Action).async {
    Future {
      if (searchManagementRepository.deleteUser(userId) > 0) {
        Ok(Json.toJson(ApiResult(API_RESULT_OK, "Deleting user successful", None)))
      } else {
        BadRequest(Json.toJson(ApiResult(API_RESULT_FAIL, "Deleting user failed. User not found.", None)))
      }
    }
  }

  def listAllUsers(): Action[AnyContent] = authActionFactory.getAuthenticatedAction(Action) {
    Ok(Json.toJson(searchManagementRepository.listAllUsers()))
  }

  def lookupUserByUsername(username: String): Action[AnyContent] = authActionFactory.getAuthenticatedAction(Action) {
      Ok(Json.toJson(searchManagementRepository.lookupUserByUsername(username)))
  }

  def lookupUserByEmail(email: String): Action[AnyContent] = authActionFactory.getAuthenticatedAction(Action) {
      Ok(Json.toJson(searchManagementRepository.lookupUserByEmail(email)))
  }

  def lookupUserIdsByTeamId(teamId: String): Action[AnyContent] = authActionFactory.getAuthenticatedAction(Action) {
      Ok(Json.toJson(searchManagementRepository.lookupUserIdsByTeamId(teamId)))
  }

  def getTeam(teamId: String): Action[AnyContent] = authActionFactory.getAuthenticatedAction(Action) {
    Ok(Json.toJson(searchManagementRepository.getTeam(teamId)))
  }

  def addTeam(): Action[AnyContent] = authActionFactory.getAuthenticatedAction(Action) { request: Request[AnyContent] =>
    val body: AnyContent = request.body
    val jsonBody: Option[JsValue] = body.asJson
    // Expecting json body
    jsonBody.map { json =>
      val name = (json \ "name").as[String]
      val team = searchManagementRepository.addTeam(
        Team.create(name)
      )
      Ok(Json.toJson(ApiResult(API_RESULT_OK, "Adding team '" + name + "' successful.", Some(team.id))))
    }.getOrElse {
      BadRequest(Json.toJson(ApiResult(API_RESULT_FAIL, "Adding new team failed. Unexpected body data.", None)))
    }
  }

  def updateTeam(teamId: String): Action[AnyContent] = authActionFactory.getAuthenticatedAction(Action) { request: Request[AnyContent] =>
    val body: AnyContent = request.body
    val jsonBody: Option[JsValue] = body.asJson

    // Expecting json body
    jsonBody.map { json =>
      val team = json.as[Team]
      if (searchManagementRepository.updateTeam(team) > 0) {
        Ok(Json.toJson(ApiResult(API_RESULT_OK, "Updating team successful.", Some(TeamId(teamId)))))
      } else {
        BadRequest(Json.toJson(ApiResult(API_RESULT_FAIL, "Updating team failed. Team not found.", None)))
      }
    }.getOrElse {
      BadRequest(Json.toJson(ApiResult(API_RESULT_FAIL, "Updating team failed. Unexpected body data.", None)))
    }
  }

  def deleteTeam(teamId: String): Action[AnyContent] = authActionFactory.getAuthenticatedAction(Action).async {
    Future {
      if (searchManagementRepository.deleteTeam(teamId) > 0) {
        Ok(Json.toJson(ApiResult(API_RESULT_OK, "Deleting team successful", None)))
      } else {
        BadRequest(Json.toJson(ApiResult(API_RESULT_FAIL, "Deleting team failed. Team not found.", None)))
      }
    }
  }

  def listAllTeams(): Action[AnyContent] = authActionFactory.getAuthenticatedAction(Action) {
    Ok(Json.toJson(searchManagementRepository.listAllTeams()))
  }

  def lookupTeamIdsByUserId(userId: String): Action[AnyContent] = authActionFactory.getAuthenticatedAction(Action) {
    Ok(Json.toJson(searchManagementRepository.lookupTeamIdsByUserId(userId)))
  }

  def addUser2Team(userId: String, teamId: String): Action[AnyContent] = authActionFactory.getAuthenticatedAction(Action).async {
    Future {
      if (searchManagementRepository.addUser2Team(userId, teamId) > 0) {
        Ok(Json.toJson(ApiResult(API_RESULT_OK, "User successfully added to team", None)))
      } else {
        BadRequest(Json.toJson(ApiResult(API_RESULT_FAIL, "User not added to team", None)))
      }
    }
  }

  def deleteUser2Team(userId: String, teamId: String): Action[AnyContent] = authActionFactory.getAuthenticatedAction(Action).async {
    Future {
      if (searchManagementRepository.deleteUser2Team(userId, teamId) > 0) {
        Ok(Json.toJson(ApiResult(API_RESULT_OK, "User successfully removed from team", None)))
      } else {
        BadRequest(Json.toJson(ApiResult(API_RESULT_FAIL, "User not removed from team", None)))
      }
    }
  }

  def addTeam2SolrIndex(teamId: String, solrIndexId: String): Action[AnyContent] = authActionFactory.getAuthenticatedAction(Action).async {
    Future {
      if (searchManagementRepository.addTeam2SolrIndex(teamId, solrIndexId) > 0) {
        Ok(Json.toJson(ApiResult(API_RESULT_OK, "Team successfully added to solr index", None)))
      } else {
        BadRequest(Json.toJson(ApiResult(API_RESULT_FAIL, "Team not added to solr index", None)))
      }
    }
  }

  def deleteTeam2SolrIndex(teamId: String, solrIndexId: String): Action[AnyContent] = authActionFactory.getAuthenticatedAction(Action).async {
    Future {
      if (searchManagementRepository.deleteTeam2SolrIndex(teamId, solrIndexId) > 0) {
        Ok(Json.toJson(ApiResult(API_RESULT_OK, "Team successfully removed from solr-index", None)))
      } else {
        BadRequest(Json.toJson(ApiResult(API_RESULT_FAIL, "Team not removed from solr-index", None)))
      }
    }
  }

  def lookupTeamIdsBySolrIndexId(solrIndexId: String): Action[AnyContent] = authActionFactory.getAuthenticatedAction(Action) {
    Ok(Json.toJson(searchManagementRepository.lookupTeamIdsBySolrIndexId(solrIndexId)))
  }

  def lookupSolrIndexIdsByTeamId(teamId: String): Action[AnyContent] = authActionFactory.getAuthenticatedAction(Action) {
    Ok(Json.toJson(searchManagementRepository.lookupSolrIndexIdsByTeamId(teamId)))
  }

=======
  // I am requiring the solrIndexId because it is more RESTful, but it turns out we don't need it.
  // Maybe validation some day?
  def deleteSuggestedSolrField(solrIndexId: String, suggestedFieldId: String) = authActionFactory.getAuthenticatedAction(Action).async { request: Request[AnyContent] =>
    Future {
      searchManagementRepository.deleteSuggestedSolrField(SuggestedSolrFieldId(suggestedFieldId))
      Ok(Json.toJson(ApiResult(API_RESULT_OK, "Deleting Suggested Field successful", None)))
    }
  }

>>>>>>> 18dfb822
  // TODO consider making method .asynch
  def importFromRulesTxt(solrIndexId: String) = authActionFactory.getAuthenticatedAction(Action)(parse.multipartFormData) { request =>
    request.body
      .file("rules_txt")
      .map { rules_txt =>
        // read POSTed file (like suggested in https://www.playframework.com/documentation/2.7.x/ScalaFileUpload)
        // only get the last part of the filename
        // otherwise someone can send a path like ../../home/foo/bar.txt to write to other files on the system
        val filename = Paths.get(rules_txt.filename).getFileName
        //val fileSize = rules_txt.fileSizes
        //val contentType = rules_txt.contentType
        val tmp_file_path = s"/tmp/$filename"
        rules_txt.ref.copyTo(Paths.get(tmp_file_path), replace = true)
        // process rules.txt file
        val bufferedSource = scala.io.Source.fromFile(tmp_file_path)
        val filePayload = bufferedSource.getLines.mkString("\n")
        try {
          val importStatistics = rulesTxtImportService.importFromFilePayload(filePayload, SolrIndexId(solrIndexId))
          val apiResultMsg = "Import from rules.txt file successful with following statistics:\n" +
            "^-- count rules.txt inputs = " + importStatistics._1 + "\n" +
            "^-- count rules.txt lines skipped = " + importStatistics._2 + "\n" +
            "^-- count rules.txt unknown convert = " + importStatistics._3 + "\n" +
            "^-- count consolidated inputs (after rev engineering undirected synonyms) = " + importStatistics._4 + "\n" +
            "^-- count total rules after consolidation = " + importStatistics._5 + "\n"

          Ok(Json.toJson(ApiResult(API_RESULT_OK, apiResultMsg, None)))
        } catch {
          case e: Exception => {
            Ok(Json.toJson(ApiResult(API_RESULT_FAIL, e.getMessage(), None)))
          }
        } finally {
          bufferedSource.close()
        }

      }
      .getOrElse {
        Ok(Json.toJson(ApiResult(API_RESULT_FAIL, "File rules_txt missing in request body.", None)))
      }
  }

  /**
   * Deployment info (raw or formatted)
   */

  case class DeploymentInfo(msg: Option[String])

  implicit val logDeploymentInfoWrites = Json.writes[DeploymentInfo]

  def getLatestDeploymentResult(solrIndexId: String, targetSystem: String): Action[AnyContent] = authActionFactory.getAuthenticatedAction(Action).async { request: Request[AnyContent] =>
    Future {
      logger.debug("In ApiController :: getLatestDeploymentResult")
      logger.debug(s"... solrIndexId = $solrIndexId")
      logger.debug(s"... targetSystem = $targetSystem")

      // TODO make part of routes as optional parameter? GET spec for the call is a bit scattered right now ...
      val rawReqPrm: Option[String] = request.getQueryString("raw")
      val isRawRequested: Boolean = rawReqPrm match {
        case Some(s) => s.equals("true")
        case None => false
      }

      logger.debug(s"... isRawRequested = $isRawRequested")

      val deplLogDetail = searchManagementRepository.lastDeploymentLogDetail(solrIndexId, targetSystem)

      def getRawVerboseDeplMsg() = {
        if (isRawRequested) {
          // raw date output
          deplLogDetail match {
            case Some(deploymentLogDetail) => {
              DeploymentInfo(Some(s"${deploymentLogDetail.lastUpdate}"))
            }
            case None => DeploymentInfo(None)
          }
        } else {
          // verbose output (default)
          val msg = deplLogDetail match {
            case Some(deploymentLogDetail) => {
              val formatLastUpdate = deploymentLogDetail.lastUpdate.format(DateTimeFormatter.ofPattern("yyyy-MM-dd HH:mm:ss"))
              s"Last publish on $targetSystem ${formatLastUpdate} OK"
            }
            case None => s"No deployment event for $targetSystem"
          }
          DeploymentInfo(Some(msg))
        }
      }

      Ok(Json.toJson(getRawVerboseDeplMsg()))
    }
  }

  /**
   * Config info
   */

  case class SmuiVersionInfo(
                              latestMarketStandard: Option[String],
                              current: Option[String],
                              infoType: String,
                              msgHtml: String
                            )

  object SmuiVersionInfoType extends Enumeration {
    val INFO = Value("INFO")
    val WARN = Value("WARN")
    val ERROR = Value("ERROR")
  }

  implicit val smuiVersionInfoWrites = Json.writes[SmuiVersionInfo]

  // TODO consider outsourcing this "business logic" into the (config) model
  def getLatestVersionInfo() = authActionFactory.getAuthenticatedAction(Action).async {
    Future {
      // get latest version from dockerhub
      val latestFromDockerHub = SmuiVersion.latestVersionFromDockerHub()
      val current = SmuiVersion.parse(models.buildInfo.BuildInfo.version)

      val versionInfo = (if (latestFromDockerHub.isEmpty || current.isEmpty) {
        logger.error(s":: cannot determine version diff between latestFromDockerHub and current ($latestFromDockerHub, $current)")

        def renderVersionOption(o: Option[SmuiVersion]) = o match {
          case None => None
          case Some(version) => Some(s"$version")
        }

        SmuiVersionInfo(
          renderVersionOption(latestFromDockerHub),
          renderVersionOption(current),
          SmuiVersionInfoType.ERROR.toString,
          "<div>Unable to determine version diff between market standard (on DockerHub) and local instance installation (see logs).<div>"
        )

      } else {

        logger.info(s":: latest version from DockerHub = ${latestFromDockerHub.get}")

        val (infoType, msgHtml) = (if (latestFromDockerHub.get.greaterThan(current.get)) {
          (
            SmuiVersionInfoType.WARN.toString,
            // note: logical HTML structure within modal dialog begins with <h5>
            "<h5>Info</h5>" +
              // TODO get maintainer from build.sbt
              "<div>Your locally installed <strong>SMUI instance is outdated</strong>. Please consider an update. If you have issues, contact the maintainer (<a href=\"mailto:paulbartusch@gmx.de\">paulbartusch@gmx.de</a>) or file an issue to the project: <a href=\"https://github.com/querqy/smui/issues\" target=\"_new\">https://github.com/querqy/smui/issues</a><div>"
            // TODO parse querqy.org/docs/smui/release-notes/ and teaser new features (optional) - might look like:
            // "<hr>" +
            // "<h5>What's new</h5>"
            // "<ul>LIST_OF_RELEASE_NOTES</ul>" +
            // "<div>See <a href=\"https://querqy.org/docs/smui/release-notes/\" target=\"_new\">https://querqy.org/docs/smui/release-notes/</a></div>"
          )
        } else (
          SmuiVersionInfoType.INFO.toString,
          // TODO only case, that does not deliver HTML - semantically not nice, but feasible
          "SMUI is up-to-date!"
        )
          )

        SmuiVersionInfo(
          Some(s"${latestFromDockerHub.get}"),
          Some(s"${current.get}"),
          infoType,
          msgHtml
        )
      })

      Ok(Json.toJson(versionInfo))
    }
  }

  /**
   * Activity log
   */

  def getActivityLog(inputId: String) = authActionFactory.getAuthenticatedAction(Action).async {
    Future {
      val activityLog = searchManagementRepository.getInputRuleActivityLog(inputId)
      Ok(Json.toJson(activityLog))
    }
  }

  /**
   * Reports (for Activity log as well)
   */

  def getRulesReport(solrIndexId: String) = authActionFactory.getAuthenticatedAction(Action).async {
    Future {
      val report = searchManagementRepository.getRulesReport(SolrIndexId(solrIndexId))
      Ok(Json.toJson(report))
    }
  }

  def getActivityReport(solrIndexId: String) = authActionFactory.getAuthenticatedAction(Action).async { request: Request[AnyContent] => {
    Future {
      val rawDateFrom: Option[String] = request.getQueryString("dateFrom")
      val rawDateTo: Option[String] = request.getQueryString("dateTo")

      // TODO switch to debug
      logger.debug("In ApiController :: getActivityReport")
      logger.debug(s":: rawDateFrom = $rawDateFrom")
      logger.debug(s":: rawDateTo = $rawDateTo")

      // TODO ensure aligned date pattern between frontend and backend
      val formatter = DateTimeFormatter.ofPattern("yyyy-MM-dd HH:mm:ss")
      // TODO make error nicer, in case either From or To parameter did not exist
      // fyi: hours/minutes/seconds needs to be added
      // (see https://stackoverflow.com/questions/22463062/how-to-parse-format-dates-with-localdatetime-java-8)
      val dateFrom = LocalDateTime.parse(s"${rawDateFrom.get} 00:00:00", formatter)
      val dateTo = LocalDateTime.parse(s"${rawDateTo.get} 23:59:59", formatter)

      logger.debug(s":: dateFrom = $dateFrom")
      logger.debug(s":: dateTo = $dateTo")

      val report = searchManagementRepository.getActivityReport(SolrIndexId(solrIndexId), dateFrom, dateTo)
      Ok(Json.toJson(report))
    }
  }
  }

}<|MERGE_RESOLUTION|>--- conflicted
+++ resolved
@@ -315,7 +315,6 @@
     }
   }
 
-<<<<<<< HEAD
   def getUser(userId: String): Action[AnyContent] = authActionFactory.getAuthenticatedAction(Action) {
     Ok(Json.toJson(searchManagementRepository.getUser(userId)))
   }
@@ -483,7 +482,6 @@
     Ok(Json.toJson(searchManagementRepository.lookupSolrIndexIdsByTeamId(teamId)))
   }
 
-=======
   // I am requiring the solrIndexId because it is more RESTful, but it turns out we don't need it.
   // Maybe validation some day?
   def deleteSuggestedSolrField(solrIndexId: String, suggestedFieldId: String) = authActionFactory.getAuthenticatedAction(Action).async { request: Request[AnyContent] =>
@@ -491,9 +489,8 @@
       searchManagementRepository.deleteSuggestedSolrField(SuggestedSolrFieldId(suggestedFieldId))
       Ok(Json.toJson(ApiResult(API_RESULT_OK, "Deleting Suggested Field successful", None)))
     }
-  }
-
->>>>>>> 18dfb822
+  }  
+
   // TODO consider making method .asynch
   def importFromRulesTxt(solrIndexId: String) = authActionFactory.getAuthenticatedAction(Action)(parse.multipartFormData) { request =>
     request.body
