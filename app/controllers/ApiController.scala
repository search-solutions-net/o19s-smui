package controllers

import java.io.{OutputStream, PipedInputStream, PipedOutputStream}
import akka.stream.scaladsl.{Source, StreamConverters}
import akka.util.ByteString

import javax.inject.Inject
import play.api.Logging
import play.api.mvc._
import play.api.libs.json._
import play.api.libs.json.Reads._

import java.nio.file.Paths
import java.time.format.DateTimeFormatter
import java.time.LocalDateTime
import scala.concurrent.{ExecutionContext, Future}
import controllers.auth.{AuthActionFactory, UserRequest}
import models.FeatureToggleModel.FeatureToggleService
import models._
import models.config.SmuiVersion
import models.input.{InputTagId, InputValidator, ListItem, SearchInputId, SearchInputWithRules}
import models.querqy.QuerqyRulesTxtGenerator
import models.spellings.{CanonicalSpellingId, CanonicalSpellingValidator, CanonicalSpellingWithAlternatives}
import org.checkerframework.checker.units.qual.A
import services.{RulesTxtDeploymentService, RulesTxtImportService}


// TODO Make ApiController pure REST- / JSON-Controller to ensure all implicit Framework responses (e.g. 400, 500) conformity
class ApiController @Inject()(authActionFactory: AuthActionFactory,
                              featureToggleService: FeatureToggleService,
                              searchManagementRepository: SearchManagementRepository,
                              querqyRulesTxtGenerator: QuerqyRulesTxtGenerator,
                              cc: MessagesControllerComponents,
                              rulesTxtDeploymentService: RulesTxtDeploymentService,
                              rulesTxtImportService: RulesTxtImportService)(implicit executionContext: ExecutionContext)
  extends MessagesAbstractController(cc) with Logging {

  val API_RESULT_OK = "OK"
  val API_RESULT_FAIL = "KO"

  case class ApiResult(result: String, message: String, returnId: Option[Id])

  implicit val apiResultWrites = Json.writes[ApiResult]

  def getFeatureToggles = authActionFactory.getAuthenticatedAction(Action) {
    Ok(Json.toJson(featureToggleService.getJsFrontendToggleList))
  }

  def listAllSolrIndeces = authActionFactory.getAuthenticatedAction(Action) {
    Ok(Json.toJson(searchManagementRepository.listAllSolrIndexes))
  }

  def addNewSolrIndex = authActionFactory.getAuthenticatedAction(Action) { request: Request[AnyContent] =>
    val body: AnyContent = request.body
    val jsonBody: Option[JsValue] = body.asJson

    // Expecting json body
    jsonBody.map { json =>
      val searchIndexName = (json \ "name").as[String]
      val searchIndexDescription = (json \ "description").as[String]
      val solrIndexId = searchManagementRepository.addNewSolrIndex(
        SolrIndex(name = searchIndexName, description = searchIndexDescription)
      )

      Ok(Json.toJson(ApiResult(API_RESULT_OK, "Successfully added Deployment Channel '" + searchIndexName + "'.", Some(solrIndexId))))
    }.getOrElse {
      BadRequest(Json.toJson(ApiResult(API_RESULT_FAIL, "Adding new Deployment Channel failed. Unexpected body data.", None)))
    }
  }

  def getSolrIndex(solrIndexId: String) = authActionFactory.getAuthenticatedAction(Action).async {
    Future {
      Ok(Json.toJson(searchManagementRepository.getSolrIndex(SolrIndexId(solrIndexId))))
    }
  }

  def deleteSolrIndex(solrIndexId: String) = authActionFactory.getAuthenticatedAction(Action).async {
    Future {
      // TODO handle exception, give API_RESULT_FAIL
      try {
        searchManagementRepository.deleteSolrIndex(solrIndexId)
        Ok(Json.toJson(ApiResult(API_RESULT_OK, "Deleting Solr Index successful", None)))
      } catch {
        case e: Exception => BadRequest(
            Json.toJson(
              ApiResult(API_RESULT_FAIL, s"Deleting Solr Index failed: ${e.getMessage}", None)
            )
          )
        case _ => BadRequest(
          Json.toJson(
            ApiResult(API_RESULT_FAIL, s"Deleting Solr Index failed due to an unknown error", None)
          )
        )
      }
    }
  }

  def downloadAllRulesTxtFiles = authActionFactory.getAuthenticatedAction(Action) { req =>
    Ok.chunked(
      createStreamResultInBackground(
        rulesTxtDeploymentService.writeAllRulesTxtFilesAsZipFileToStream)).as("application/zip")
  }

  private def createStreamResultInBackground(createStream: OutputStream => Unit): Source[ByteString, _] = {
    val in = new PipedInputStream()
    val out = new PipedOutputStream(in)
    new Thread(() => createStream(out)).start()
    StreamConverters.fromInputStream(() => in)
  }

  // TODO check, if method is still in use or got substituted by listAll()?
  def listAllSearchInputs(solrIndexId: String) = authActionFactory.getAuthenticatedAction(Action) {
    // TODO add error handling (database connection, other exceptions)
    Ok(Json.toJson(searchManagementRepository.listAllSearchInputsInclDirectedSynonyms(SolrIndexId(solrIndexId))))
  }

  def listAllInputTags(): Action[AnyContent] = authActionFactory.getAuthenticatedAction(Action) {
    Ok(Json.toJson(searchManagementRepository.listAllInputTags()))
  }

  def getDetailedSearchInput(searchInputId: String) = authActionFactory.getAuthenticatedAction(Action) {
    // TODO add error handling (database connection, other exceptions)
    Ok(Json.toJson(searchManagementRepository.getDetailedSearchInput(SearchInputId(searchInputId))))
  }


  def addNewSearchInput(solrIndexId: String) = authActionFactory.getAuthenticatedAction(Action).async { request: Request[AnyContent] =>
    Future {
      val userInfo: Option[String] = lookupUserInfo(request)

      val body: AnyContent = request.body
      val jsonBody: Option[JsValue] = body.asJson

      // Expecting json body
      jsonBody.map { json =>
        val searchInputTerm = (json \ "term").as[String]
        val tags = (json \ "tags").as[Seq[String]].map(InputTagId(_))

        InputValidator.validateInputTerm(searchInputTerm) match {
          case Nil => {
            val searchInputId = searchManagementRepository.addNewSearchInput(SolrIndexId(solrIndexId), searchInputTerm, tags, userInfo)
            Ok(Json.toJson(ApiResult(API_RESULT_OK, "Adding Search Input '" + searchInputTerm + "' successful.", Some(searchInputId))))
          }
          case errors => {
            val msgs = s"Failed to add new Search Input ${searchInputTerm}: " + errors.mkString("\n")
            logger.error(msgs)
            BadRequest(Json.toJson(ApiResult(API_RESULT_FAIL, msgs, None)))
          }
        }
      }.getOrElse {
        BadRequest(Json.toJson(ApiResult(API_RESULT_FAIL, "Adding new Search Input failed. Unexpected body data.", None)))
      }
    }
  }



  def updateSearchInput(searchInputId: String) = authActionFactory.getAuthenticatedAction(Action) { request: Request[AnyContent] =>
    val body: AnyContent = request.body
    val jsonBody: Option[JsValue] = body.asJson
    val userInfo: Option[String] = lookupUserInfo(request)

    // Expecting json body
    jsonBody.map { json =>
      val searchInput = json.as[SearchInputWithRules]

      InputValidator.validateInputTerm(searchInput.term) match {
        case Nil => {
          // proceed updating input with rules
          querqyRulesTxtGenerator.validateSearchInputToErrMsg(searchInput) match {
            case Some(strErrMsg: String) =>
              logger.error("updateSearchInput failed on validation of searchInput with id " + searchInputId + " - validation returned the following error output: <<<" + strErrMsg + ">>>")
              BadRequest(Json.toJson(ApiResult(API_RESULT_FAIL, strErrMsg, None)))
            case None => {
              // TODO handle potential conflict between searchInputId and JSON-passed searchInput.id
              searchManagementRepository.updateSearchInput(searchInput, userInfo)
              // TODO consider Update returning the updated SearchInput(...) instead of an ApiResult(...)
              Ok(Json.toJson(ApiResult(API_RESULT_OK, "Updating Search Input successful.", Some(SearchInputId(searchInputId)))))
            }
          }
        }
        case errors => {
          val msgs = s"Failed to update Search Input with new term ${searchInput.term}: " + errors.mkString("\n")
          logger.error(msgs)
          BadRequest(Json.toJson(ApiResult(API_RESULT_FAIL, msgs, None)))
        }
      }

    }.getOrElse {
      BadRequest(Json.toJson(ApiResult(API_RESULT_FAIL, "Adding new Search Input failed. Unexpected body data.", None)))
    }
  }

  def deleteSearchInput(searchInputId: String) = authActionFactory.getAuthenticatedAction(Action).async { request: Request[AnyContent] =>
    Future {
      val userInfo: Option[String] = lookupUserInfo(request)
      searchManagementRepository.deleteSearchInput(searchInputId, userInfo)
      Ok(Json.toJson(ApiResult(API_RESULT_OK, "Deleting Search Input successful", None)))
    }
  }

  def listAll(solrIndexId: String) = authActionFactory.getAuthenticatedAction(Action) {
    val searchInputs = searchManagementRepository.listAllSearchInputsInclDirectedSynonyms(SolrIndexId(solrIndexId))
    val spellings = searchManagementRepository.listAllSpellingsWithAlternatives(SolrIndexId(solrIndexId))
    Ok(Json.toJson(ListItem.create(searchInputs, spellings)))
  }

  def addNewSpelling(solrIndexId: String) = authActionFactory.getAuthenticatedAction(Action).async { request: Request[AnyContent] =>
    Future {
      val userInfo: Option[String] = lookupUserInfo(request)
      val body: AnyContent = request.body
      val jsonBody: Option[JsValue] = body.asJson

      val optTerm = jsonBody.flatMap(json => (json \"term").asOpt[String])
      optTerm.map { term =>
        CanonicalSpellingValidator.validateNoEmptySpelling(term) match {
          case None => {
<<<<<<< HEAD
            val canonicalSpelling = searchManagementRepository.addNewCanonicalSpelling(SolrIndexId(solrIndexId), term, userInfo)
            Ok(Json.toJson(ApiResult(API_RESULT_OK, "Adding new canonical spelling '" + term + "' successful.", Some(canonicalSpelling.id))))
=======
            val canonicalSpelling = searchManagementRepository.addNewCanonicalSpelling(SolrIndexId(solrIndexId), term)
            Ok(Json.toJson(ApiResult(API_RESULT_OK, "Successfully added Canonical Spelling '" + term + "'.", Some(canonicalSpelling.id))))
>>>>>>> d983a58a
          }
          case Some(error) => {
            BadRequest(Json.toJson(ApiResult(API_RESULT_FAIL, error, None)))
          }
        }
      }.getOrElse {
        BadRequest(Json.toJson(ApiResult(API_RESULT_FAIL, "Adding new Canonical Spelling failed. Unexpected body data.", None)))
      }
    }
  }

  def getDetailedSpelling(canonicalSpellingId: String) = authActionFactory.getAuthenticatedAction(Action).async {
    Future {
      val spellingWithAlternatives = searchManagementRepository.getDetailedSpelling(canonicalSpellingId)
      Ok(Json.toJson(spellingWithAlternatives))
    }
  }

  def updateSpelling(solrIndexId: String, canonicalSpellingId: String) = authActionFactory.getAuthenticatedAction(Action) { request: Request[AnyContent] =>
    val userInfo: Option[String] = lookupUserInfo(request)
    val body: AnyContent = request.body
    val jsonBody: Option[JsValue] = body.asJson

    // Expecting json body
    jsonBody.map { json =>
      val spellingWithAlternatives = json.as[CanonicalSpellingWithAlternatives]

      val otherSpellings = searchManagementRepository.listAllSpellingsWithAlternatives(SolrIndexId(solrIndexId)).filter(_.id != spellingWithAlternatives.id)
      CanonicalSpellingValidator.validateCanonicalSpellingsAndAlternatives(spellingWithAlternatives, otherSpellings) match {
        case Nil =>
<<<<<<< HEAD
          searchManagementRepository.updateSpelling(spellingWithAlternatives, userInfo)
          Ok(Json.toJson(ApiResult(API_RESULT_OK, "Updating canonical spelling successful.", Some(CanonicalSpellingId(canonicalSpellingId)))))
=======
          searchManagementRepository.updateSpelling(spellingWithAlternatives)
          Ok(Json.toJson(ApiResult(API_RESULT_OK, "Successfully updated Canonical Spelling.", Some(CanonicalSpellingId(canonicalSpellingId)))))
>>>>>>> d983a58a
        case errors =>
          val msgs = s"Failed to update Canonical Spelling ${spellingWithAlternatives.term}: " + errors.mkString("\n")
          logger.error(msgs)
          BadRequest(Json.toJson(ApiResult(API_RESULT_FAIL, msgs, None)))
      }
    }.getOrElse {
      BadRequest(Json.toJson(ApiResult(API_RESULT_FAIL, "Updating Canonical Spelling failed. Unexpected body data.", None)))
    }
  }
  def deleteSpelling(canonicalSpellingId: String) = authActionFactory.getAuthenticatedAction(Action).async { request: Request[AnyContent] =>
    Future {
<<<<<<< HEAD
      val userInfo: Option[String] = lookupUserInfo(request)
      searchManagementRepository.deleteSpelling(canonicalSpellingId, userInfo)
      Ok(Json.toJson(ApiResult(API_RESULT_OK, "Deleting canonical spelling with alternatives successful.", None)))
=======
      searchManagementRepository.deleteSpelling(canonicalSpellingId)
      Ok(Json.toJson(ApiResult(API_RESULT_OK, "Deleting Canonical Spelling with alternatives successful.", None)))
>>>>>>> d983a58a
    }
  }

  /**
   * Performs an update of the rules.txt (or separate rules.txt files) to the configured Solr instance
   * while using the smui2solr.sh or a custom script.
   *
   * @param solrIndexId  Id of the Solr Index in the database
   * @param targetSystem "PRELIVE" vs. "LIVE" ... for reference @see evolutions/default/1.sql
   * @return Ok or BadRequest, if something failed.
   */
  def updateRulesTxtForSolrIndexAndTargetPlatform(solrIndexId: String, targetSystem: String): Action[AnyContent] = authActionFactory.getAuthenticatedAction(Action) {
    logger.debug("In ApiController :: updateRulesTxtForSolrIndexAndTargetPlatform")

    // generate rules.txt(s)
    val rulesFiles = rulesTxtDeploymentService.generateRulesTxtContentWithFilenames(SolrIndexId(solrIndexId), targetSystem)

    // validate every generated rules.txt
    rulesTxtDeploymentService.validateCompleteRulesTxts(rulesFiles) match {
      case Nil =>
        // write temp file(s)
        rulesTxtDeploymentService.writeRulesTxtTempFiles(rulesFiles)

        // execute deployment script
        val result = rulesTxtDeploymentService.executeDeploymentScript(rulesFiles, targetSystem)
        if (result.success) {
          searchManagementRepository.addNewDeploymentLogOk(solrIndexId, targetSystem)
          Ok(
            Json.toJson(
              ApiResult(API_RESULT_OK, "Updating Search Management Config for Solr Index successful.", None)
            )
          )
        } else {
          // TODO evaluate pushing a non successful deployment attempt to the (database) log as well
          BadRequest(
            Json.toJson(
              ApiResult(API_RESULT_FAIL, s"Updating Search Management Config for Solr Index failed.\nScript output:\n${result.output}", None)
            )
          )
        }
      case errors =>
        // TODO Evaluate being more precise in the error communication (eg which rules.txt failed?, where? / which line?, why?, etc.)
        BadRequest(
          Json.toJson(
            ApiResult(API_RESULT_FAIL, s"Updating Search Management Config for Solr Index failed. Validation errors in rules.txt:\n${errors.mkString("\n")}", None)
          )
        )
    }
  }

  def listAllSuggestedSolrFields(solrIndexId: String): Action[AnyContent] = authActionFactory.getAuthenticatedAction(Action).async {
    Future {
      // TODO add error handling (database connection, other exceptions)
      Ok(Json.toJson(searchManagementRepository.listAllSuggestedSolrFields(solrIndexId)))
    }
  }

  def addNewSuggestedSolrField(solrIndexId: String) = authActionFactory.getAuthenticatedAction(Action).async { request: Request[AnyContent] =>
    Future {
      val body: AnyContent = request.body
      val jsonBody: Option[JsValue] = body.asJson

      // Expecting json body
      jsonBody.map { json =>
        val searchSuggestedSolrFieldName = (json \ "name").as[String]
        val field = searchManagementRepository.addNewSuggestedSolrField(
          SolrIndexId(solrIndexId), searchSuggestedSolrFieldName
        )

        Ok(Json.toJson(ApiResult(API_RESULT_OK, "Adding Suggested Field Name '" + searchSuggestedSolrFieldName + "' successful.", Some(field.id))))
      }.getOrElse {
        BadRequest(Json.toJson(ApiResult(API_RESULT_FAIL, "Adding new Suggested Field Name failed. Unexpected body data.", None)))
      }
    }
  }

  // I am requiring the solrIndexId because it is more RESTful, but it turns out we don't need it.
  // Maybe validation some day?
  def deleteSuggestedSolrField(solrIndexId: String, suggestedFieldId: String) = authActionFactory.getAuthenticatedAction(Action).async { request: Request[AnyContent] =>
    Future {
      searchManagementRepository.deleteSuggestedSolrField(SuggestedSolrFieldId(suggestedFieldId))
      Ok(Json.toJson(ApiResult(API_RESULT_OK, "Deleting Suggested Field successful", None)))
    }
  }

  // TODO consider making method .asynch
  def importFromRulesTxt(solrIndexId: String) = authActionFactory.getAuthenticatedAction(Action)(parse.multipartFormData) { request =>
    request.body
      .file("rules_txt")
      .map { rules_txt =>
        // read POSTed file (like suggested in https://www.playframework.com/documentation/2.7.x/ScalaFileUpload)
        // only get the last part of the filename
        // otherwise someone can send a path like ../../home/foo/bar.txt to write to other files on the system
        val filename = Paths.get(rules_txt.filename).getFileName
        //val fileSize = rules_txt.fileSizes
        //val contentType = rules_txt.contentType
        val tmp_file_path = s"/tmp/$filename"
        rules_txt.ref.copyTo(Paths.get(tmp_file_path), replace = true)
        // process rules.txt file
        val bufferedSource = scala.io.Source.fromFile(tmp_file_path)
        val filePayload = bufferedSource.getLines.mkString("\n")
        try {
          val importStatistics = rulesTxtImportService.importFromFilePayload(filePayload, SolrIndexId(solrIndexId))
          val apiResultMsg = "Import from rules.txt file successful with following statistics:\n" +
            "^-- count rules.txt inputs = " + importStatistics._1 + "\n" +
            "^-- count rules.txt lines skipped = " + importStatistics._2 + "\n" +
            "^-- count rules.txt unknown convert = " + importStatistics._3 + "\n" +
            "^-- count consolidated inputs (after rev engineering undirected synonyms) = " + importStatistics._4 + "\n" +
            "^-- count total rules after consolidation = " + importStatistics._5 + "\n"

          Ok(Json.toJson(ApiResult(API_RESULT_OK, apiResultMsg, None)))
        } catch {
          case e: Exception => {
            Ok(Json.toJson(ApiResult(API_RESULT_FAIL, e.getMessage(), None)))
          }
        } finally {
          bufferedSource.close()
        }

      }
      .getOrElse {
        Ok(Json.toJson(ApiResult(API_RESULT_FAIL, "File rules_txt missing in request body.", None)))
      }
  }
  private def lookupUserInfo(request: Request[AnyContent]) = {
    val userInfo: Option[String] = request match {
      case _: UserRequest[A] => Option(request.asInstanceOf[UserRequest[A]].username)
      case _ => None
    }
    userInfo
  }

  /**
   * Deployment info (raw or formatted)
   */

  case class DeploymentInfo(msg: Option[String])

  implicit val logDeploymentInfoWrites = Json.writes[DeploymentInfo]

  def getLatestDeploymentResult(solrIndexId: String, targetSystem: String): Action[AnyContent] = authActionFactory.getAuthenticatedAction(Action).async { request: Request[AnyContent] =>
    Future {
      logger.debug("In ApiController :: getLatestDeploymentResult")
      logger.debug(s"... solrIndexId = $solrIndexId")
      logger.debug(s"... targetSystem = $targetSystem")

      // TODO make part of routes as optional parameter? GET spec for the call is a bit scattered right now ...
      val rawReqPrm: Option[String] = request.getQueryString("raw")
      val isRawRequested: Boolean = rawReqPrm match {
        case Some(s) => s.equals("true")
        case None => false
      }

      logger.debug(s"... isRawRequested = $isRawRequested")

      val deplLogDetail = searchManagementRepository.lastDeploymentLogDetail(solrIndexId, targetSystem)

      def getRawVerboseDeplMsg() = {
        if (isRawRequested) {
          // raw date output
          deplLogDetail match {
            case Some(deploymentLogDetail) => {
              DeploymentInfo(Some(s"${deploymentLogDetail.lastUpdate}"))
            }
            case None => DeploymentInfo(None)
          }
        } else {
          // verbose output (default)
          val msg = deplLogDetail match {
            case Some(deploymentLogDetail) => {
              val formatLastUpdate = deploymentLogDetail.lastUpdate.format(DateTimeFormatter.ofPattern("yyyy-MM-dd HH:mm:ss"))
              s"Last publish on $targetSystem ${formatLastUpdate} OK"
            }
            case None => s"No deployment event for $targetSystem"
          }
          DeploymentInfo(Some(msg))
        }
      }

      Ok(Json.toJson(getRawVerboseDeplMsg()))
    }
  }

  /**
   * Config info
   */

  case class SmuiVersionInfo(
                              latestMarketStandard: Option[String],
                              current: Option[String],
                              infoType: String,
                              msgHtml: String
                            )

  object SmuiVersionInfoType extends Enumeration {
    val INFO = Value("INFO")
    val WARN = Value("WARN")
    val ERROR = Value("ERROR")
  }

  implicit val smuiVersionInfoWrites = Json.writes[SmuiVersionInfo]

  // TODO consider outsourcing this "business logic" into the (config) model
  def getLatestVersionInfo() = authActionFactory.getAuthenticatedAction(Action).async {
    Future {
      // get latest version from dockerhub
      val latestFromDockerHub = SmuiVersion.latestVersionFromDockerHub()
      val current = SmuiVersion.parse(models.buildInfo.BuildInfo.version)

      logger.info(s":: SMUI version of this instance: ($current)")

      val versionInfo = (if (latestFromDockerHub.isEmpty || current.isEmpty) {
        logger.error(s":: cannot determine version diff between latestFromDockerHub and current ($latestFromDockerHub, $current)")

        def renderVersionOption(o: Option[SmuiVersion]) = o match {
          case None => None
          case Some(version) => Some(s"$version")
        }

        SmuiVersionInfo(
          renderVersionOption(latestFromDockerHub),
          renderVersionOption(current),
          SmuiVersionInfoType.ERROR.toString,
          "<div>Unable to determine version diff between market standard (on DockerHub) and local instance installation (see logs).<div>"
        )

      } else {

        logger.info(s":: latest version from DockerHub = ${latestFromDockerHub.get}")

        val (infoType, msgHtml) = (if (latestFromDockerHub.get.greaterThan(current.get)) {
          (
            SmuiVersionInfoType.WARN.toString,
            // note: logical HTML structure within modal dialog begins with <h5>
            "<h5>Info</h5>" +
              // TODO get maintainer from build.sbt
              "<div>Your locally installed <strong>SMUI instance is outdated</strong>. Please consider an update. If you have issues, contact the maintainer (<a href=\"mailto:paulbartusch@gmx.de\">paulbartusch@gmx.de</a>) or file an issue to the project: <a href=\"https://github.com/querqy/smui/issues\" target=\"_new\">https://github.com/querqy/smui/issues</a><div>"
            // TODO parse querqy.org/docs/smui/release-notes/ and teaser new features (optional) - might look like:
            // "<hr>" +
            // "<h5>What's new</h5>"
            // "<ul>LIST_OF_RELEASE_NOTES</ul>" +
            // "<div>See <a href=\"https://querqy.org/docs/smui/release-notes/\" target=\"_new\">https://querqy.org/docs/smui/release-notes/</a></div>"
          )
        } else (
          SmuiVersionInfoType.INFO.toString,
          // TODO only case, that does not deliver HTML - semantically not nice, but feasible
          "SMUI is up-to-date!"
        )
          )

        SmuiVersionInfo(
          Some(s"${latestFromDockerHub.get}"),
          Some(s"${current.get}"),
          infoType,
          msgHtml
        )
      })

      Ok(Json.toJson(versionInfo))
    }
  }

  /**
   * Activity log
   */

  def getActivityLog(inputId: String) = authActionFactory.getAuthenticatedAction(Action).async {
    Future {
      val activityLog = searchManagementRepository.getInputRuleActivityLog(inputId)
      Ok(Json.toJson(activityLog))
    }
  }

  /**
   * Reports (for Activity log as well)
   */

  def getRulesReport(solrIndexId: String) = authActionFactory.getAuthenticatedAction(Action).async {
    Future {
      val report = searchManagementRepository.getRulesReport(SolrIndexId(solrIndexId))
      Ok(Json.toJson(report))
    }
  }

  def getActivityReport(solrIndexId: String) = authActionFactory.getAuthenticatedAction(Action).async { request: Request[AnyContent] => {
    Future {
      val rawDateFrom: Option[String] = request.getQueryString("dateFrom")
      val rawDateTo: Option[String] = request.getQueryString("dateTo")

      // TODO switch to debug
      logger.debug("In ApiController :: getActivityReport")
      logger.debug(s":: rawDateFrom = $rawDateFrom")
      logger.debug(s":: rawDateTo = $rawDateTo")

      // TODO ensure aligned date pattern between frontend and backend
      val formatter = DateTimeFormatter.ofPattern("yyyy-MM-dd HH:mm:ss")
      // TODO make error nicer, in case either From or To parameter did not exist
      // fyi: hours/minutes/seconds needs to be added
      // (see https://stackoverflow.com/questions/22463062/how-to-parse-format-dates-with-localdatetime-java-8)
      val dateFrom = LocalDateTime.parse(s"${rawDateFrom.get} 00:00:00", formatter)
      val dateTo = LocalDateTime.parse(s"${rawDateTo.get} 23:59:59", formatter)

      logger.debug(s":: dateFrom = $dateFrom")
      logger.debug(s":: dateTo = $dateTo")

      val report = searchManagementRepository.getActivityReport(SolrIndexId(solrIndexId), dateFrom, dateTo)
      Ok(Json.toJson(report))
    }
  }
  }

}<|MERGE_RESOLUTION|>--- conflicted
+++ resolved
@@ -215,13 +215,8 @@
       optTerm.map { term =>
         CanonicalSpellingValidator.validateNoEmptySpelling(term) match {
           case None => {
-<<<<<<< HEAD
-            val canonicalSpelling = searchManagementRepository.addNewCanonicalSpelling(SolrIndexId(solrIndexId), term, userInfo)
-            Ok(Json.toJson(ApiResult(API_RESULT_OK, "Adding new canonical spelling '" + term + "' successful.", Some(canonicalSpelling.id))))
-=======
             val canonicalSpelling = searchManagementRepository.addNewCanonicalSpelling(SolrIndexId(solrIndexId), term)
             Ok(Json.toJson(ApiResult(API_RESULT_OK, "Successfully added Canonical Spelling '" + term + "'.", Some(canonicalSpelling.id))))
->>>>>>> d983a58a
           }
           case Some(error) => {
             BadRequest(Json.toJson(ApiResult(API_RESULT_FAIL, error, None)))
@@ -252,13 +247,8 @@
       val otherSpellings = searchManagementRepository.listAllSpellingsWithAlternatives(SolrIndexId(solrIndexId)).filter(_.id != spellingWithAlternatives.id)
       CanonicalSpellingValidator.validateCanonicalSpellingsAndAlternatives(spellingWithAlternatives, otherSpellings) match {
         case Nil =>
-<<<<<<< HEAD
-          searchManagementRepository.updateSpelling(spellingWithAlternatives, userInfo)
-          Ok(Json.toJson(ApiResult(API_RESULT_OK, "Updating canonical spelling successful.", Some(CanonicalSpellingId(canonicalSpellingId)))))
-=======
           searchManagementRepository.updateSpelling(spellingWithAlternatives)
           Ok(Json.toJson(ApiResult(API_RESULT_OK, "Successfully updated Canonical Spelling.", Some(CanonicalSpellingId(canonicalSpellingId)))))
->>>>>>> d983a58a
         case errors =>
           val msgs = s"Failed to update Canonical Spelling ${spellingWithAlternatives.term}: " + errors.mkString("\n")
           logger.error(msgs)
@@ -270,14 +260,9 @@
   }
   def deleteSpelling(canonicalSpellingId: String) = authActionFactory.getAuthenticatedAction(Action).async { request: Request[AnyContent] =>
     Future {
-<<<<<<< HEAD
       val userInfo: Option[String] = lookupUserInfo(request)
       searchManagementRepository.deleteSpelling(canonicalSpellingId, userInfo)
-      Ok(Json.toJson(ApiResult(API_RESULT_OK, "Deleting canonical spelling with alternatives successful.", None)))
-=======
-      searchManagementRepository.deleteSpelling(canonicalSpellingId)
       Ok(Json.toJson(ApiResult(API_RESULT_OK, "Deleting Canonical Spelling with alternatives successful.", None)))
->>>>>>> d983a58a
     }
   }
 
