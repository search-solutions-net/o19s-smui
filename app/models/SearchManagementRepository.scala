package models

import java.time.LocalDateTime
import java.util.{Date, UUID}
import javax.inject.Inject
import play.api.db.DBApi
import anorm._
import models.FeatureToggleModel.FeatureToggleService
import models.input.{InputTag, InputTagId, PredefinedTag, SearchInput, SearchInputId, SearchInputWithRules, TagInputAssociation}
import models.spellings.{CanonicalSpelling, CanonicalSpellingId, CanonicalSpellingWithAlternatives}
import models.eventhistory.{ActivityLog, ActivityLogEntry, InputEvent}
import models.reports.{ActivityReport, DeploymentLog, RulesReport}
<<<<<<< HEAD
import services.HashService

@javax.inject.Singleton
class SearchManagementRepository @Inject()(dbapi: DBApi, toggleService: FeatureToggleService, hashService: HashService)(implicit ec: DatabaseExecutionContext) {
=======
import play.api.Logging

@javax.inject.Singleton
class SearchManagementRepository @Inject()(dbapi: DBApi, toggleService: FeatureToggleService)(implicit ec: DatabaseExecutionContext) extends Logging {

>>>>>>> 1699cdd9

  private val db = dbapi.database("default")

  /**
    * List all Solr Indeces the SearchInput's can be configured for.
    */

  def getSolrIndexes(ids: Seq[String]): List[SolrIndex] = db.withConnection { implicit connection =>
    SolrIndex.getSolrIndexes(ids)
  }

  def getSolrIndexName(solrIndexId: SolrIndexId): String = db.withConnection { implicit connection =>
    SolrIndex.loadNameById(solrIndexId)
  }

  def getSolrIndex(solrIndexId: String): Option[SolrIndex] = db.withConnection { implicit connection =>
    SolrIndex.getSolrIndexes(Seq(solrIndexId)).headOption
  }

  def addNewSolrIndex(newSolrIndex: SolrIndex): SolrIndexId = db.withConnection { implicit connection =>
    SolrIndex.insert(newSolrIndex)
  }

  /**
    * We check for any InputTags, CanonicalSpellings, and SearchInputs.  We don't
    * check for the existence of any SuggestedSolrFields.
    */
  def deleteSolrIndex(solrIndexId: String): Int = db.withTransaction { implicit connection =>

    val solrIndexIdId = SolrIndexId(solrIndexId)
    val inputTags = InputTag.loadAll.filter(_.solrIndexId== Option(solrIndexIdId))
    if (inputTags.size > 0) {
      throw new Exception("Can't delete Solr Index that has " + inputTags.size + "tags existing");
    }

    val canonicalSpellings = CanonicalSpelling.loadAllForIndex(solrIndexIdId)
    if (canonicalSpellings.size > 0) {
      throw new Exception("Can't delete Solr Index that has " + canonicalSpellings.size + " canonical spellings existing");
    }

    val searchInputs = SearchInput.loadAllForIndex(solrIndexIdId)
    if (searchInputs.size > 0) {
      throw new Exception("Can't delete Solr Index that has " + searchInputs.size + " inputs existing");
    }

<<<<<<< HEAD
    val teamIds = lookupTeamIdsBySolrIndexId(solrIndexIdId.id)
    if (teamIds.size > 0) {
      val teamNames =
        teamIds
          .toStream
          .map(teamId => getTeam(teamId).map(team => team.name).getOrElse("-"))
          .mkString(",")
      throw new Exception("Can't delete rules collection that is linked to " + teamIds.size + " team(s): " + teamNames);
    }
=======
    // TODO consider reconfirmation and deletion of history entries (if some exist) (see https://github.com/querqy/smui/issues/97)
>>>>>>> 1699cdd9

    val id = SolrIndex.delete(solrIndexId)

    id
  }

  def listAllInputTags(): Seq[InputTag] = db.withConnection { implicit connection =>
    InputTag.loadAll()
  }

  def addNewInputTag(inputTag: InputTag) = db.withConnection { implicit connection =>
    InputTag.insert(inputTag)
  }

  /**
    * Lists all Search Inputs including directed Synonyms belonging to them (for a list overview).
    */

  def listAllSearchInputsInclDirectedSynonyms(solrIndexId: SolrIndexId): List[SearchInputWithRules] = {
    db.withConnection { implicit connection =>
      SearchInputWithRules.loadWithUndirectedSynonymsAndTagsForSolrIndexId(solrIndexId)
    }
  }

  def loadAllInputIdsForSolrIndex(solrIndexId: SolrIndexId): Seq[SearchInputId] = {
    db.withConnection { implicit connection =>
      SearchInput.loadAllIdsForIndex(solrIndexId)
    }
  }

  /**
    * Canonical spellings and alternative spellings
    */

  def addNewCanonicalSpelling(solrIndexId: SolrIndexId, term: String, userInfo: Option[String]): CanonicalSpelling =
    db.withConnection { implicit connection =>
      val spelling = CanonicalSpelling.insert(solrIndexId, term)

      // add CREATED event for spelling
      if (toggleService.getToggleActivateEventHistory) {
        InputEvent.createForSpelling(
          spelling.id,
          userInfo,
          false
        )
      }

      spelling
    }

  def getDetailedSpelling(canonicalSpellingId: String): Option[CanonicalSpellingWithAlternatives] =
    db.withConnection { implicit connection =>
      CanonicalSpellingWithAlternatives.loadById(CanonicalSpellingId(canonicalSpellingId))
    }

  def updateSpelling(spelling: CanonicalSpellingWithAlternatives, userInfo: Option[String]): Unit =
    db.withTransaction { implicit connection =>
      CanonicalSpellingWithAlternatives.update(spelling)

      // add UPDATED event for spelling and associated alternatives
      if (toggleService.getToggleActivateEventHistory) {
        InputEvent.updateForSpelling(
          spelling.id,
          userInfo
        )
      }
    }

  def listAllSpellings(solrIndexId: SolrIndexId): List[CanonicalSpelling] =
    db.withConnection { implicit connection =>
      CanonicalSpelling.loadAllForIndex(solrIndexId)
    }

  def listAllSpellingsWithAlternatives(solrIndexId: SolrIndexId): List[CanonicalSpellingWithAlternatives] =
    db.withConnection { implicit connection =>
      CanonicalSpellingWithAlternatives.loadAllForIndex(solrIndexId)
    }

  def deleteSpelling(canonicalSpellingId: String, userInfo: Option[String]): Int =
    db.withTransaction { implicit connection =>
      val id = CanonicalSpellingId(canonicalSpellingId)
      val count = CanonicalSpellingWithAlternatives.delete(id)

      // add DELETED event for spelling and associated alternatives
      if (toggleService.getToggleActivateEventHistory) {
        InputEvent.deleteForSpelling(
          id,
          userInfo
        )
      }

      count
    }

  /**
    * Search input and rules.
    */

  /**
    * Adds new Search Input (term) to the database table. This method only focuses the term, and does not care about any synonyms.
    */
  def addNewSearchInput(solrIndexId: SolrIndexId, searchInputTerm: String, tags: Seq[InputTagId], userInfo: Option[String]): SearchInputId = db.withConnection { implicit connection =>

    // add search input
    val id = SearchInput.insert(solrIndexId, searchInputTerm).id
    if (tags.nonEmpty) {
      TagInputAssociation.updateTagsForSearchInput(id, tags)
    }

    // add CREATED event for search input (maybe containing tags)
    if (toggleService.getToggleActivateEventHistory) {
      InputEvent.createForSearchInput(
        id,
        userInfo,
        false
      )
    }

    id
  }

  def getDetailedSearchInput(searchInputId: SearchInputId): Option[SearchInputWithRules] = db.withConnection { implicit connection =>
    SearchInputWithRules.loadById(searchInputId)
  }

  def updateSearchInput(searchInput: SearchInputWithRules, userInfo: Option[String]): Unit = db.withTransaction { implicit connection =>
    SearchInputWithRules.update(searchInput)

    // add UPDATED event for search input and rules
    if (toggleService.getToggleActivateEventHistory) {
      InputEvent.updateForSearchInput(
        searchInput.id,
        userInfo
      )
    }
  }

  def deleteSearchInput(searchInputId: String, userInfo: Option[String]): Int = db.withTransaction { implicit connection =>
    val id = SearchInputWithRules.delete(SearchInputId(searchInputId))

    // add DELETED event for search input and rules
    if (toggleService.getToggleActivateEventHistory) {
      InputEvent.deleteForSearchInput(
        SearchInputId(searchInputId),
        userInfo
      )
    }

    id
  }

  /**
    * SMUI helper (like suggested Solr fields, deployment log)
    */

  def listAllSuggestedSolrFields(solrIndexId: String): List[SuggestedSolrField] = db.withConnection { implicit connection =>
    SuggestedSolrField.listAll(SolrIndexId(solrIndexId))
  }

  def addNewSuggestedSolrField(solrIndexId: SolrIndexId, suggestedSolrFieldName: String): SuggestedSolrField = db.withConnection { implicit connection =>
    SuggestedSolrField.insert(solrIndexId, suggestedSolrFieldName)
  }
  def deleteSuggestedSolrField(suggestedSolrFieldId: SuggestedSolrFieldId): Int = db.withTransaction { implicit connection =>
    val id = SuggestedSolrField.delete(suggestedSolrFieldId);

    id
  }

  def addNewDeploymentLogOk(solrIndexId: String, targetPlatform: String): Boolean = db.withConnection { implicit connection =>
    SQL("insert into deployment_log(id, solr_index_id, target_platform, last_update, result) values ({id}, {solr_index_id}, {target_platform}, {last_update}, {result})")
      .on(
        'id -> UUID.randomUUID().toString,
        'solr_index_id -> solrIndexId,
        'target_platform -> targetPlatform,
        'last_update -> new Date(),
        'result -> 0
      )
      .execute()
  }

  def lastDeploymentLogDetail(solrIndexId: String, targetPlatform: String): Option[DeploymentLog] = db.withConnection {
    implicit connection => {
      DeploymentLog.loadForSolrIndexIdAndPlatform(solrIndexId, targetPlatform)
    }
  }

  /**
    * Get the activity log (based on event history).
    */

  def getInputRuleActivityLog(inputId: String): ActivityLog = db.withConnection {
    implicit connection => {

      if (toggleService.getToggleActivateEventHistory) {

        // TODO maybe add defaultUsername in ActivityLog already?
        val defaultUsername = if (toggleService.getToggleDefaultDisplayUsername.isEmpty) None else Some(toggleService.getToggleDefaultDisplayUsername)

        ActivityLog(
          items = ActivityLog.loadForId(inputId).items
            .map(logEntry =>
              ActivityLogEntry(
                formattedDateTime = logEntry.formattedDateTime,
                userInfo = (if (logEntry.userInfo.isEmpty) defaultUsername else logEntry.userInfo),
                diffSummary = logEntry.diffSummary
              )
            )
        )
      } else {

        ActivityLog(items = Nil)
      }
    }
  }

  /**
    * Reports
    */

  def getRulesReport(solrIndexId: SolrIndexId): RulesReport = db.withConnection {
    implicit connection => {
      RulesReport.loadForSolrIndexId(solrIndexId)
    }
  }

  def getActivityReport(solrIndexId: SolrIndexId, dateFrom: LocalDateTime, dateTo: LocalDateTime): ActivityReport = db.withConnection {
    implicit connection => {

      // TODO maybe add defaultUsername in ActivityLog already?
      val defaultUsername = if (toggleService.getToggleDefaultDisplayUsername.isEmpty) None else Some(toggleService.getToggleDefaultDisplayUsername)

      // TODO ensure dateFrom/To span whole days (00:00 to 23:59)
      ActivityReport(
        items = ActivityReport.reportForSolrIndexIdInPeriod(solrIndexId, dateFrom, dateTo).items
          .map(item => item.copy(
            user = (if (item.user.isEmpty) defaultUsername else item.user),
          ))
      )
    }
  }

  def addUser(user: User): User =  db.withConnection { implicit connection =>
    User.insert(hashService, user)
    user
  }

  def getUsers(ids: Seq[String]): List[User] = db.withConnection { implicit connection =>
    User.getUsers(ids)
  }

  def getUserCount(): Int =  db.withConnection { implicit connection =>
    User.getUserCount()
  }

  def updateUser(user: User): Int = db.withConnection { implicit connection =>
    User.update(hashService, user.id, user.name, user.email, user.password, user.admin, user.passwordChangeRequired)
  }

  def updateUserNameAndPassword(id: String, username: String, password: Option[String]): Int = db.withConnection { implicit connection =>
    val userOption = User.getUser(id)
    if (userOption.nonEmpty) {
      User.update(hashService, userOption.get.id, username, userOption.get.email, password, userOption.get.admin, Option.empty)
    } else 0
  }

  def deleteUser(userId: String): Int = db.withConnection { implicit connection =>
    User.deleteByIds(Seq(UserId(userId)))
  }

  def isValidEmailPasswordCombo(email: String, password: String): Boolean = db.withConnection { implicit connection =>
    User.isValidEmailPasswordCombo(hashService, email, password)
  }

  def lookupUserByEmail(email: String): Option[User] = db.withConnection { implicit connection =>
    User.getUserByEmail(email)
  }

  def lookupUserIdsByTeamId(teamId: String): List[String] = db.withConnection { implicit connection =>
    User.getUser2Team(teamId, false)
  }

  def addUser2Team(userId: String, teamId: String): Int = db.withConnection { implicit connection =>
    User.addUser2Team(userId, teamId)
  }

  def deleteUser2Team(userId: String, teamId: String): Int = db.withConnection { implicit connection =>
    User.deleteUser2Team(userId, teamId)
  }

  def getTeam(teamId: String): Option[Team] = db.withConnection { implicit connection =>
    Team.getTeam(teamId)
  }

  def addTeam(team: Team): Team = db.withConnection { implicit connection =>
    Team.insert(team)
    team
  }

  def updateTeam(team: Team):Int = db.withConnection { implicit connection =>
    Team.update(team.id, team.name)
  }

  def deleteTeam(teamId: String):Int = db.withConnection { implicit connection =>
    Team.deleteByIds(Seq(TeamId(teamId)))
  }

  def listAllTeams(): Seq[Team] = db.withConnection { implicit connection =>
    Team.loadAll()
  }

  def addTeam2SolrIndex(teamId: String, solrIndexId: String): Int = db.withConnection { implicit connection =>
    Team.addTeam2SolrIndex(teamId, solrIndexId)
  }

  def deleteTeam2SolrIndex(teamId: String, solrIndexId: String): Int = db.withConnection { implicit connection =>
    Team.deleteTeam2SolrIndex(teamId, solrIndexId)
  }

  def lookupTeamIdsByUserId(userId: String): List[String] = db.withConnection { implicit connection =>
    User.getUser2Team(userId, true)
  }

  def lookupTeamIdsBySolrIndexId(solrIndexId: String): List[String] = db.withConnection { implicit connection =>
    Team.getTeam2SolrIndex(solrIndexId, false)
  }

  def lookupSolrIndexIdsByTeamId(teamId: String): List[String] = db.withConnection { implicit connection =>
    Team.getTeam2SolrIndex(teamId, true)
  }

}<|MERGE_RESOLUTION|>--- conflicted
+++ resolved
@@ -1,5 +1,6 @@
 package models
 
+import java.io.FileInputStream
 import java.time.LocalDateTime
 import java.util.{Date, UUID}
 import javax.inject.Inject
@@ -10,20 +11,27 @@
 import models.spellings.{CanonicalSpelling, CanonicalSpellingId, CanonicalSpellingWithAlternatives}
 import models.eventhistory.{ActivityLog, ActivityLogEntry, InputEvent}
 import models.reports.{ActivityReport, DeploymentLog, RulesReport}
-<<<<<<< HEAD
 import services.HashService
+import play.api.Logging
 
 @javax.inject.Singleton
-class SearchManagementRepository @Inject()(dbapi: DBApi, toggleService: FeatureToggleService, hashService: HashService)(implicit ec: DatabaseExecutionContext) {
-=======
-import play.api.Logging
-
-@javax.inject.Singleton
-class SearchManagementRepository @Inject()(dbapi: DBApi, toggleService: FeatureToggleService)(implicit ec: DatabaseExecutionContext) extends Logging {
-
->>>>>>> 1699cdd9
+class SearchManagementRepository @Inject()(dbapi: DBApi, toggleService: FeatureToggleService, hashService: HashService)(implicit ec: DatabaseExecutionContext) extends Logging {
 
   private val db = dbapi.database("default")
+
+  // On startup, always sync predefined tags with the DB
+  syncPredefinedTagsWithDB()
+
+  private def syncPredefinedTagsWithDB(): Unit = {
+    db.withTransaction { implicit connection =>
+      if (toggleService.isRuleTaggingActive) {
+        for (fileName <- toggleService.predefinedTagsFileName) {
+          val tags = PredefinedTag.fromStream(new FileInputStream(fileName))
+          PredefinedTag.updateInDB(tags)
+        }
+      }
+    }
+  }
 
   /**
     * List all Solr Indeces the SearchInput's can be configured for.
@@ -37,8 +45,8 @@
     SolrIndex.loadNameById(solrIndexId)
   }
 
-  def getSolrIndex(solrIndexId: String): Option[SolrIndex] = db.withConnection { implicit connection =>
-    SolrIndex.getSolrIndexes(Seq(solrIndexId)).headOption
+  def getSolrIndex(id: String): Option[SolrIndex] = db.withConnection { implicit connection =>
+    SolrIndex.getSolrIndexes(Seq(id)).headOption
   }
 
   def addNewSolrIndex(newSolrIndex: SolrIndex): SolrIndexId = db.withConnection { implicit connection =>
@@ -67,7 +75,6 @@
       throw new Exception("Can't delete Solr Index that has " + searchInputs.size + " inputs existing");
     }
 
-<<<<<<< HEAD
     val teamIds = lookupTeamIdsBySolrIndexId(solrIndexIdId.id)
     if (teamIds.size > 0) {
       val teamNames =
@@ -77,9 +84,8 @@
           .mkString(",")
       throw new Exception("Can't delete rules collection that is linked to " + teamIds.size + " team(s): " + teamNames);
     }
-=======
+
     // TODO consider reconfirmation and deletion of history entries (if some exist) (see https://github.com/querqy/smui/issues/97)
->>>>>>> 1699cdd9
 
     val id = SolrIndex.delete(solrIndexId)
 
